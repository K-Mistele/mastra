# Mastra's Framework class

In building your app, you will need to call client APIs, sync data, and so on.

The [Mastra framework class](https://github.com/mastra-inc/future/blob/main/packages/core/src/framework.ts) is the main entry point for interacting with events and data from Mastra. It provides a set of methods for interacting with the framework, such as events, apis, and workflows.

There are some APIs on this class that are not intended to be used directly by users of Mastra. These are prefixed with an underscore (for integration authors) or double underscore (for framework use only).

The APIs

## Initializing

`Framework.init(config)`

This takes your config file and returns an instantiated instance of Mastra. 

Convention is to assign this to a variable called `mastra`, for example:

```ts
import { Framework } from '@mastra/core';

import { config } from '../mastra.config';

const mastra = Framework.init(config);
```

## Integrations

`mastra.getIntegrations()`

Should be called on the instance of Mastra. This will return all integrations that are currently loaded.

`mastra.getIntegration(id)`

This will return a single integration by id.

## Getting and Triggering Events

<<<<<<< HEAD
`kepler.getEvents()`

This returns a list of all events.

`kepler.getSystemEvents()`
=======
```mastra.getEvents()```

This returns a list of all events.

```mastra.getSystemEvents()```
>>>>>>> b153529e

This returns all the system events that have been defined in `mastra.config.ts`.

<<<<<<< HEAD
`kepler.triggerEvent(eventType: string, data: any)`

`kepler.triggerSystemEvent(eventType: string, data: any)`

This triggers a specific event.

`kepler.subscribeEvent(id: String, interval: number, timeout: number)`
=======
```mastra.triggerEvent(eventType: string, data: any)```

```mastra.triggerSystemEvent(eventType: string, data: any)```

This triggers a specific event.

```mastra.subscribeEvent(id: String, interval: number, timeout: number)```
>>>>>>> b153529e

This subscribes to a specific event,

## Apis

<<<<<<< HEAD
``callApi`

## Workflows

`runBlueprint`
=======
```callApi``

This calls a specific third-party API.


## Workflows

```runBlueprint```

This runs a specific workflow blueprint stored in the `mastra-blueprints` folder. 
>>>>>>> b153529e
<|MERGE_RESOLUTION|>--- conflicted
+++ resolved
@@ -36,31 +36,14 @@
 
 ## Getting and Triggering Events
 
-<<<<<<< HEAD
-`kepler.getEvents()`
-
-This returns a list of all events.
-
-`kepler.getSystemEvents()`
-=======
 ```mastra.getEvents()```
 
 This returns a list of all events.
 
 ```mastra.getSystemEvents()```
->>>>>>> b153529e
 
 This returns all the system events that have been defined in `mastra.config.ts`.
 
-<<<<<<< HEAD
-`kepler.triggerEvent(eventType: string, data: any)`
-
-`kepler.triggerSystemEvent(eventType: string, data: any)`
-
-This triggers a specific event.
-
-`kepler.subscribeEvent(id: String, interval: number, timeout: number)`
-=======
 ```mastra.triggerEvent(eventType: string, data: any)```
 
 ```mastra.triggerSystemEvent(eventType: string, data: any)```
@@ -68,19 +51,11 @@
 This triggers a specific event.
 
 ```mastra.subscribeEvent(id: String, interval: number, timeout: number)```
->>>>>>> b153529e
 
 This subscribes to a specific event,
 
 ## Apis
 
-<<<<<<< HEAD
-``callApi`
-
-## Workflows
-
-`runBlueprint`
-=======
 ```callApi``
 
 This calls a specific third-party API.
@@ -90,5 +65,4 @@
 
 ```runBlueprint```
 
-This runs a specific workflow blueprint stored in the `mastra-blueprints` folder. 
->>>>>>> b153529e
+This runs a specific workflow blueprint stored in the `mastra-blueprints` folder. 