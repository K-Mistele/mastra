--- conflicted
+++ resolved
@@ -1,10 +1,6 @@
 packages:
   # all packages in direct subdirs of packages/
   - "packages/*"
-<<<<<<< HEAD
-  - "integration-generator/*"
-  - "examples/kitchen-sink"
-=======
   - "examples/*"
   - "integration-generator/*"
->>>>>>> c071d538
+  - "examples/kitchen-sink"