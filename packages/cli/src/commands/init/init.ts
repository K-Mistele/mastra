import { logger } from '../../utils/logger.js';

import { DepsService } from '../../services/service.deps.js';

import {
  Components,
  createComponentsDir,
  createMastraDir,
  LLMProvider,
  writeAPIKey,
  writeCodeSample,
  writeIndexFile,
} from './utils.js';

export const init = async ({
  directory,
  addExample = false,
  components,
  llmProvider = 'openai',
  showSpinner = false,
}: {
  directory: string;
  components: string[];
  llmProvider: LLMProvider;
  addExample: boolean;
  showSpinner?: boolean;
}) => {
<<<<<<< HEAD
  s.color = 'yellow';
  showSpinner && s.start('Initializing Mastra');

  const depsService = new DepsService();
  const depCheck = await depsService.checkDependencies(['@mastra/core']);
=======
  const depCheck = await checkDependencies();
>>>>>>> 6c5d04c1

  if (depCheck !== 'ok') {
    logger.error(depCheck);
    return { success: false };
  }

  try {
    const result = await createMastraDir(directory);

    if (!result.ok) {
      logger.info('Mastra already initialized');
      return { success: false };
    }

    const dirPath = result.dirPath;

    await Promise.all([
      writeIndexFile(dirPath, addExample),
      ...components.map(component => createComponentsDir(dirPath, component)),
      writeAPIKey(llmProvider),
    ]);

    if (addExample) {
      await Promise.all([components.map(component => writeCodeSample(dirPath, component as Components, llmProvider))]);
    }
    showSpinner && logger.success('Mastra initialized successfully');
    return { success: true };
  } catch (err) {
    showSpinner && logger.error('Could not initialize mastra');
    console.error(err);
    return { success: false };
  }
};<|MERGE_RESOLUTION|>--- conflicted
+++ resolved
@@ -1,6 +1,5 @@
+import { DepsService } from '../../services/service.deps.js';
 import { logger } from '../../utils/logger.js';
-
-import { DepsService } from '../../services/service.deps.js';
 
 import {
   Components,
@@ -25,15 +24,8 @@
   addExample: boolean;
   showSpinner?: boolean;
 }) => {
-<<<<<<< HEAD
-  s.color = 'yellow';
-  showSpinner && s.start('Initializing Mastra');
-
   const depsService = new DepsService();
   const depCheck = await depsService.checkDependencies(['@mastra/core']);
-=======
-  const depCheck = await checkDependencies();
->>>>>>> 6c5d04c1
 
   if (depCheck !== 'ok') {
     logger.error(depCheck);
