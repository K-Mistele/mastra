{
  "name": "admin",
  "version": "0.1.0",
  "private": true,
  "scripts": {
    "dev": "next dev",
    "build": "next build",
    "start": "next start",
    "start:dev": "next dev",
    "lint": "next lint",
    "typecheck": "tsc --noEmit --incremental",
    "build:icon": "pnpm dlx tsx scripts/build-icons.js --log=verbose && prettier --write ./src/types/icons.d.ts && prettier --write ./src/components/ui/svg/iconArr.ts"
  },
  "dependencies": {
<<<<<<< HEAD
    "core": "workspace:*",
    "future-mailchimp": "workspace:*",
=======
    "@hookform/resolvers": "^3.9.0",
    "@paralleldrive/cuid2": "^2.2.2",
>>>>>>> af70ffe2
    "@radix-ui/react-avatar": "^1.1.0",
    "@radix-ui/react-dropdown-menu": "^2.1.1",
    "@radix-ui/react-slot": "^1.1.0",
    "@tanstack/react-table": "^8.20.1",
    "class-variance-authority": "^0.7.0",
    "clsx": "^2.1.1",
    "core": "workspace:*",
    "date-fns": "^3.6.0",
    "fs-extra": "^11.2.0",
    "glob": "^11.0.0",
    "json-schema-to-zod": "^2.4.0",
    "lodash": "^4.17.21",
    "lucide-react": "^0.427.0",
    "next": "14.2.5",
    "node-html-parser": "^6.1.13",
    "react": "^18",
    "react-dom": "^18",
    "react-hook-form": "^7.52.2",
    "sonner": "^1.5.0",
    "superjson": "^2.2.1",
    "tailwind-merge": "^2.5.0",
    "tailwindcss-animate": "^1.0.7",
    "zod": "^3.23.8",
    "zod-to-json-schema": "^3.23.2"
  },
  "devDependencies": {
    "@types/lodash": "^4.17.7",
    "@types/node": "^20",
    "@types/react": "^18",
    "@types/react-dom": "^18",
    "eslint": "^8",
    "eslint-config-next": "14.2.5",
    "eslint-config-prettier": "^9.1.0",
    "eslint-plugin-check-file": "^2.8.0",
    "eslint-plugin-unused-imports": "^4.1.3",
    "postcss": "^8",
    "tailwindcss": "^3.4.1",
    "typescript": "^5"
  }
}<|MERGE_RESOLUTION|>--- conflicted
+++ resolved
@@ -12,13 +12,9 @@
     "build:icon": "pnpm dlx tsx scripts/build-icons.js --log=verbose && prettier --write ./src/types/icons.d.ts && prettier --write ./src/components/ui/svg/iconArr.ts"
   },
   "dependencies": {
-<<<<<<< HEAD
-    "core": "workspace:*",
     "future-mailchimp": "workspace:*",
-=======
     "@hookform/resolvers": "^3.9.0",
     "@paralleldrive/cuid2": "^2.2.2",
->>>>>>> af70ffe2
     "@radix-ui/react-avatar": "^1.1.0",
     "@radix-ui/react-dropdown-menu": "^2.1.1",
     "@radix-ui/react-slot": "^1.1.0",
